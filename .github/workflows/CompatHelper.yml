--- conflicted
+++ resolved
@@ -16,8 +16,4 @@
       - name: CompatHelper.main()
         env:
           GITHUB_TOKEN: ${{ secrets.GITHUB_TOKEN }}
-<<<<<<< HEAD
-        run: julia -e 'using CompatHelper; CompatHelper.main(; subdirs = ["", "docs"])'
-=======
-        run: julia -e 'using CompatHelper; CompatHelper.main(; subdirs = ["", "test"])'
->>>>>>> 395a6299
+        run: julia -e 'using CompatHelper; CompatHelper.main(; subdirs = ["", "docs", "test"])'