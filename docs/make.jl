using Documenter
<<<<<<< HEAD
using Literate
=======

# Print `@debug` statements (https://github.com/JuliaDocs/Documenter.jl/issues/955)
if haskey(ENV, "GITHUB_ACTIONS")
    ENV["JULIA_DEBUG"] = "Documenter"
end

>>>>>>> dcde78ba
using KernelFunctions

const EXAMPLES_SRC = joinpath(@__DIR__, "..", "examples")
const EXAMPLES_OUT = joinpath(@__DIR__, "src", "examples")

if ispath(EXAMPLES_OUT)
    rm(EXAMPLES_OUT; recursive=true)
end

for filename in readdir(EXAMPLES_SRC)
    endswith(filename, ".jl") || continue
    name = splitext(filename)[1]
    Literate.markdown(
        joinpath(EXAMPLES_SRC, filename), EXAMPLES_OUT; name=name, documenter=true
    )
end

DocMeta.setdocmeta!(
    KernelFunctions,
    :DocTestSetup,
    quote
        using KernelFunctions
        using LinearAlgebra
        using Random
        using PDMats: PDMats
    end;
    recursive=true,
)

makedocs(;
    sitename="KernelFunctions",
    format=Documenter.HTML(),
    modules=[KernelFunctions],
    pages=[
        "Home" => "index.md",
<<<<<<< HEAD
        "User Guide" => "userguide.md",
        "Examples" => [
            "Kernel Ridge Regression" => "examples/kernel_ridge_regression.md",
            "Training kernel parameters" => "examples/train_kernel_parameters.md",
            "Gaussian process priors" => "examples/gaussianprocesspriors.md",
            "SVM" => "examples/svm.md",
            "Deep Kernel Learning" => "examples/deepkernellearning.md",
        ],
        "Kernel Functions" => "kernels.md",
        "Input Transforms" => "transform.md",
        "Metrics" => "metrics.md",
        "Theory" => "theory.md",
        "Custom Kernels" => "create_kernel.md",
=======
        "userguide.md",
        "kernels.md",
        "transform.md",
        "metrics.md",
        "theory.md",
        "create_kernel.md",
>>>>>>> dcde78ba
        "API" => "api.md",
        "Examples" => "example.md",
    ],
    strict=true,
    checkdocs=:exports,
)

deploydocs(;
    repo="github.com/JuliaGaussianProcesses/KernelFunctions.jl.git", push_preview=true
)<|MERGE_RESOLUTION|>--- conflicted
+++ resolved
@@ -1,14 +1,11 @@
 using Documenter
-<<<<<<< HEAD
 using Literate
-=======
 
 # Print `@debug` statements (https://github.com/JuliaDocs/Documenter.jl/issues/955)
 if haskey(ENV, "GITHUB_ACTIONS")
     ENV["JULIA_DEBUG"] = "Documenter"
 end
 
->>>>>>> dcde78ba
 using KernelFunctions
 
 const EXAMPLES_SRC = joinpath(@__DIR__, "..", "examples")
@@ -44,8 +41,13 @@
     modules=[KernelFunctions],
     pages=[
         "Home" => "index.md",
-<<<<<<< HEAD
-        "User Guide" => "userguide.md",
+        "userguide.md",
+        "kernels.md",
+        "transform.md",
+        "metrics.md",
+        "theory.md",
+        "create_kernel.md",
+        "API" => "api.md",
         "Examples" => [
             "Kernel Ridge Regression" => "examples/kernel_ridge_regression.md",
             "Training kernel parameters" => "examples/train_kernel_parameters.md",
@@ -58,16 +60,6 @@
         "Metrics" => "metrics.md",
         "Theory" => "theory.md",
         "Custom Kernels" => "create_kernel.md",
-=======
-        "userguide.md",
-        "kernels.md",
-        "transform.md",
-        "metrics.md",
-        "theory.md",
-        "create_kernel.md",
->>>>>>> dcde78ba
-        "API" => "api.md",
-        "Examples" => "example.md",
     ],
     strict=true,
     checkdocs=:exports,
