using Documenter
<<<<<<< HEAD
using Literate
=======

# Print `@debug` statements (https://github.com/JuliaDocs/Documenter.jl/issues/955)
if haskey(ENV, "GITHUB_ACTIONS")
    ENV["JULIA_DEBUG"] = "Documenter"
end

>>>>>>> 789f84af
using KernelFunctions

if ispath(joinpath(@__DIR__, "src", "examples"))
    rm(joinpath(@__DIR__, "src", "examples"), recursive=true)
end

for filename in readdir(joinpath(@__DIR__, "..", "examples"))
    endswith(filename, ".jl") || continue
    name = splitext(filename)[1]
    Literate.markdown(
        joinpath(@__DIR__, "..", "examples", filename),
        joinpath(@__DIR__, "src", "examples"),
        name = name,
        documenter = true,
    )
end

DocMeta.setdocmeta!(
    KernelFunctions,
    :DocTestSetup,
    quote
        using KernelFunctions
        using LinearAlgebra
        using Random
        using PDMats: PDMats
    end;
    recursive=true,
)

<<<<<<< HEAD
makedocs(
    sitename = "KernelFunctions",
    format = Documenter.HTML(),
    modules = [KernelFunctions],
    pages = ["Home"=>"index.md",
             "User Guide" => "userguide.md",
             "Examples"=>
                    ["SVM" => "examples/svm.md",
                     # "Kernel Ridge Regression" => "examples/kernelridgeregression.md",
                     # "Deep Kernel Learning" => "examples/deepkernellearning.md",
                     ],
             "Kernel Functions"=>"kernels.md",
             "Transform"=>"transform.md",
             "Binary Operations"=>"metrics.md",
             "Theory"=>"theory.md",
             "Custom Kernels"=>"create_kernel.md",
             "API"=>"api.md"]
)

# Documenter can also automatically deploy documentation to gh-pages.
# See "Hosting Documentation" and deploydocs() in the Documenter manual
# for more information.
deploydocs(
    deps = Deps.pip("mkdocs", "python-markdown-math"),
    repo = "github.com/JuliaGaussianProcesses/KernelFunctions.jl.git",
    target = "build",
    push_preview = true,
=======
makedocs(;
    sitename="KernelFunctions",
    format=Documenter.HTML(),
    modules=[KernelFunctions],
    pages=[
        "Home" => "index.md",
        "userguide.md",
        "kernels.md",
        "transform.md",
        "metrics.md",
        "theory.md",
        "create_kernel.md",
        "API" => "api.md",
        "Examples" => "example.md",
    ],
    strict=true,
    checkdocs=:exports,
)

deploydocs(;
    repo="github.com/JuliaGaussianProcesses/KernelFunctions.jl.git", push_preview=true
>>>>>>> 789f84af
)<|MERGE_RESOLUTION|>--- conflicted
+++ resolved
@@ -1,14 +1,10 @@
 using Documenter
-<<<<<<< HEAD
-using Literate
-=======
 
 # Print `@debug` statements (https://github.com/JuliaDocs/Documenter.jl/issues/955)
 if haskey(ENV, "GITHUB_ACTIONS")
     ENV["JULIA_DEBUG"] = "Documenter"
 end
 
->>>>>>> 789f84af
 using KernelFunctions
 
 if ispath(joinpath(@__DIR__, "src", "examples"))
@@ -38,35 +34,6 @@
     recursive=true,
 )
 
-<<<<<<< HEAD
-makedocs(
-    sitename = "KernelFunctions",
-    format = Documenter.HTML(),
-    modules = [KernelFunctions],
-    pages = ["Home"=>"index.md",
-             "User Guide" => "userguide.md",
-             "Examples"=>
-                    ["SVM" => "examples/svm.md",
-                     # "Kernel Ridge Regression" => "examples/kernelridgeregression.md",
-                     # "Deep Kernel Learning" => "examples/deepkernellearning.md",
-                     ],
-             "Kernel Functions"=>"kernels.md",
-             "Transform"=>"transform.md",
-             "Binary Operations"=>"metrics.md",
-             "Theory"=>"theory.md",
-             "Custom Kernels"=>"create_kernel.md",
-             "API"=>"api.md"]
-)
-
-# Documenter can also automatically deploy documentation to gh-pages.
-# See "Hosting Documentation" and deploydocs() in the Documenter manual
-# for more information.
-deploydocs(
-    deps = Deps.pip("mkdocs", "python-markdown-math"),
-    repo = "github.com/JuliaGaussianProcesses/KernelFunctions.jl.git",
-    target = "build",
-    push_preview = true,
-=======
 makedocs(;
     sitename="KernelFunctions",
     format=Documenter.HTML(),
@@ -88,5 +55,4 @@
 
 deploydocs(;
     repo="github.com/JuliaGaussianProcesses/KernelFunctions.jl.git", push_preview=true
->>>>>>> 789f84af
 )