# run examples
const EXAMPLES_SRC = joinpath(@__DIR__, "..", "examples")
const EXAMPLES_OUT = joinpath(@__DIR__, "src", "examples")
const LITERATEJL = joinpath(@__DIR__, "literate.jl")

# Always rerun examples
ispath(EXAMPLES_OUT) && rm(EXAMPLES_OUT; recursive=true)
mkpath(EXAMPLES_OUT)

# Run examples asynchronously
processes = map(filter!(isdir, readdir(EXAMPLES_SRC; join=true))) do example
    scriptjl = joinpath(example, "script.jl")
    return run(
        pipeline(
            `$(Base.julia_cmd()) $LITERATEJL $scriptjl $EXAMPLES_OUT`;
            stdin=devnull,
            stdout=devnull,
            stderr=stderr,
        );
        wait=false,
    )::Base.Process
end

# Check that all examples were run successfully
isempty(processes) || success(processes) || error("some examples were not run successfully")

# Build documentation
using KernelFunctions
using Documenter
using Literate

# Print `@debug` statements (https://github.com/JuliaDocs/Documenter.jl/issues/955)
if haskey(ENV, "GITHUB_ACTIONS")
    ENV["JULIA_DEBUG"] = "Documenter"
end

<<<<<<< HEAD
using KernelFunctions

const EXAMPLES_SRC = joinpath(@__DIR__, "..", "examples")
const EXAMPLES_OUT = joinpath(@__DIR__, "src", "examples")

if ispath(EXAMPLES_OUT)
    rm(EXAMPLES_OUT; recursive=true)
end

for filename in readdir(EXAMPLES_SRC)
    endswith(filename, ".jl") || continue
    name = splitext(filename)[1]
    Literate.markdown(
        joinpath(EXAMPLES_SRC, filename), EXAMPLES_OUT; name=name, documenter=true
    )
end

=======
# Doctest setup
>>>>>>> 037cd74f
DocMeta.setdocmeta!(
    KernelFunctions,
    :DocTestSetup,
    quote
        using KernelFunctions
        using LinearAlgebra
        using Random
        using PDMats: PDMats
    end;
    recursive=true,
)

makedocs(;
    sitename="KernelFunctions.jl",
    format=Documenter.HTML(),
    modules=[KernelFunctions],
    pages=[
        "Home" => "index.md",
        "userguide.md",
        "kernels.md",
        "transform.md",
        "metrics.md",
        "create_kernel.md",
        "API" => "api.md",
<<<<<<< HEAD
        "Examples" => [
            "Kernel Ridge Regression" => "examples/kernel_ridge_regression.md",
            "Training kernel parameters" => "examples/train_kernel_parameters.md",
            "Gaussian process priors" => "examples/gaussianprocesspriors.md",
            "SVM" => "examples/svm.md",
            "Deep Kernel Learning" => "examples/deepkernellearning.md",
        ],
        "Kernel Functions" => "kernels.md",
        "Input Transforms" => "transform.md",
        "Metrics" => "metrics.md",
        "Theory" => "theory.md",
        "Custom Kernels" => "create_kernel.md",
=======
        "Design" => "design.md",
        "Examples" =>
            map(filter!(filename -> endswith(filename, ".md"), readdir(EXAMPLES_OUT))) do x
                return joinpath("examples", x)
            end,
>>>>>>> 037cd74f
    ],
    strict=true,
    checkdocs=:exports,
    doctestfilters=[
        r"{([a-zA-Z0-9]+,\s?)+[a-zA-Z0-9]+}",
        r"(Array{[a-zA-Z0-9]+,\s?1}|Vector{[a-zA-Z0-9]+})",
        r"(Array{[a-zA-Z0-9]+,\s?2}|Matrix{[a-zA-Z0-9]+})",
    ],
)

deploydocs(;
    repo="github.com/JuliaGaussianProcesses/KernelFunctions.jl.git", push_preview=true
)<|MERGE_RESOLUTION|>--- conflicted
+++ resolved
@@ -34,27 +34,7 @@
     ENV["JULIA_DEBUG"] = "Documenter"
 end
 
-<<<<<<< HEAD
-using KernelFunctions
-
-const EXAMPLES_SRC = joinpath(@__DIR__, "..", "examples")
-const EXAMPLES_OUT = joinpath(@__DIR__, "src", "examples")
-
-if ispath(EXAMPLES_OUT)
-    rm(EXAMPLES_OUT; recursive=true)
-end
-
-for filename in readdir(EXAMPLES_SRC)
-    endswith(filename, ".jl") || continue
-    name = splitext(filename)[1]
-    Literate.markdown(
-        joinpath(EXAMPLES_SRC, filename), EXAMPLES_OUT; name=name, documenter=true
-    )
-end
-
-=======
 # Doctest setup
->>>>>>> 037cd74f
 DocMeta.setdocmeta!(
     KernelFunctions,
     :DocTestSetup,
@@ -79,26 +59,11 @@
         "metrics.md",
         "create_kernel.md",
         "API" => "api.md",
-<<<<<<< HEAD
-        "Examples" => [
-            "Kernel Ridge Regression" => "examples/kernel_ridge_regression.md",
-            "Training kernel parameters" => "examples/train_kernel_parameters.md",
-            "Gaussian process priors" => "examples/gaussianprocesspriors.md",
-            "SVM" => "examples/svm.md",
-            "Deep Kernel Learning" => "examples/deepkernellearning.md",
-        ],
-        "Kernel Functions" => "kernels.md",
-        "Input Transforms" => "transform.md",
-        "Metrics" => "metrics.md",
-        "Theory" => "theory.md",
-        "Custom Kernels" => "create_kernel.md",
-=======
         "Design" => "design.md",
         "Examples" =>
             map(filter!(filename -> endswith(filename, ".md"), readdir(EXAMPLES_OUT))) do x
                 return joinpath("examples", x)
             end,
->>>>>>> 037cd74f
     ],
     strict=true,
     checkdocs=:exports,
