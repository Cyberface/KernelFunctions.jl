--- conflicted
+++ resolved
@@ -45,9 +45,5 @@
 
 deploydocs(;
     repo = "github.com/JuliaGaussianProcesses/KernelFunctions.jl.git",
-<<<<<<< HEAD
-=======
-    target = "build",
->>>>>>> cfa203fc
     push_preview = true,
 )