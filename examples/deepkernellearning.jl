--- conflicted
+++ resolved
@@ -8,18 +8,20 @@
 using Plots
 using ProgressMeter
 using AbstractGPs
-pyplot(); default(legendfontsize = 15.0, linewidth = 3.0)
+pyplot();
+default(; legendfontsize=15.0, linewidth=3.0);
 
 # ## Data creation
 # We create a simple 1D Problem with very different variations
-xmin = -3; xmax = 3 # Limits
+xmin = -3;
+xmax = 3; # Limits
 N = 150
 noise = 0.01
 x_train = collect(eachrow(rand(Uniform(xmin, xmax), N))) # Training dataset
-target_f(x) = sinc(abs(x) ^ abs(x)) # We use sinc with a highly varying value
+target_f(x) = sinc(abs(x)^abs(x)) # We use sinc with a highly varying value
 target_f(x::AbstractArray) = target_f(first(x))
 y_train = target_f.(x_train) + randn(N) * noise
-x_test = collect(eachrow(range(xmin, xmax, length=200))) # Testing dataset
+x_test = collect(eachrow(range(xmin, xmax; length=200))) # Testing dataset
 spectral_mixture_kernel()
 # ## Model definition
 # We create a neural net with 2 layers and 10 units each
@@ -27,9 +29,8 @@
 neuralnet = Chain(Dense(1, 20), Dense(20, 30), Dense(30, 5))
 # We use two cases :
 # - The Squared Exponential Kernel
-k = transform(SqExponentialKernel(), FunctionTransform(neuralnet) )
+k = transform(SqExponentialKernel(), FunctionTransform(neuralnet))
 
-<<<<<<< HEAD
 # We use AbstractGPs.jl to define our model
 gpprior = GP(k) # GP Prior
 fx = AbstractGPs.FiniteGP(gpprior, x_train, noise) # Prior on f
@@ -45,15 +46,17 @@
 ps = Flux.params(k)
 
 # We show the initial prediction with the untrained model
-p_init = Plots.plot(vcat(x_test...), target_f, lab = "true f", title = "Loss = $(loss(y_train))")
-Plots.scatter!(vcat(x_train...), y_train, lab = "data")
+p_init = Plots.plot(
+    vcat(x_test...), target_f; lab="true f", title="Loss = $(loss(y_train))"
+)
+Plots.scatter!(vcat(x_train...), y_train; lab="data")
 pred = marginals(fp(x_test))
-Plots.plot!(vcat(x_test...), mean.(pred), ribbon = std.(pred), lab = "Prediction")
+Plots.plot!(vcat(x_test...), mean.(pred); ribbon=std.(pred), lab="Prediction")
 # ## Training
 anim = Animation()
-nmax= 1000
+nmax = 1000
 opt = Flux.ADAM(0.1)
-@showprogress for i = 1:nmax
+@showprogress for i in 1:nmax
     global grads = gradient(ps) do
         loss(y_train)
     end
@@ -62,42 +65,14 @@
         @info "$i/$nmax"
         L = loss(y_train)
         # @info "Loss = $L"
-        p = Plots.plot(vcat(x_test...), target_f, lab = "true f", title = "Loss = $(loss(y_train))")
-        p = Plots.scatter!(vcat(x_train...), y_train, lab = "data")
+        p = Plots.plot(
+            vcat(x_test...), target_f; lab="true f", title="Loss = $(loss(y_train))"
+        )
+        p = Plots.scatter!(vcat(x_train...), y_train; lab="data")
         pred = marginals(posterior(fx, y_train)(x_test))
-        Plots.plot!(vcat(x_test...), mean.(pred), ribbon = std.(pred), lab = "Prediction")
+        Plots.plot!(vcat(x_test...), mean.(pred); ribbon=std.(pred), lab="Prediction")
         frame(anim)
         display(p)
     end
 end
-gif(anim, fps = 5)
-=======
-neuralnet = Chain(Dense(1, 3), Dense(3, 2))
-k = SqExponentialKernel(FunctionTransform(neuralnet))
-xmin = -3;
-xmax = 3;
-x = range(xmin, xmax; length=100)
-x_test = rand(Uniform(xmin, xmax), 200)
-x, y = noisy_function(sinc, x; noise=0.1)
-X = reshape(x, :, 1)
-λ = [0.1]
-function f(x, k, λ)
-    return kernelmatrix(k, X, x; obsdim=1) *
-           inv(kernelmatrix(k, X; obsdim=1) + exp(λ[1]) * I) *
-           y
-end
-f(X, k, 1.0)
-loss(k, λ) = ŷ -> sum(y - ŷ) / length(y) + exp(λ[1]) * norm(ŷ)(f(X, k, λ))
-loss(k, λ)
-ps = Flux.params(k)
-# push!(ps,λ)
-opt = Flux.Momentum(1.0)
-##
-for i in 1:10
-    grads = Zygote.gradient(() -> loss(k, λ), ps)
-    Flux.Optimise.update!(opt, ps, grads)
-    p = Plots.scatter(x, y; lab="data", title="Loss = $(loss(k,λ))")
-    Plots.plot!(x, f(X, k, λ); lab="Prediction", lw=3.0)
-    display(p)
-end
->>>>>>> ee8d7ce4
+gif(anim; fps=5)