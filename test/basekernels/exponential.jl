--- conflicted
+++ resolved
@@ -5,17 +5,10 @@
     v2 = rand(rng, 3)
     @testset "SqExponentialKernel" begin
         k = SqExponentialKernel()
-<<<<<<< HEAD
-        @test kappa(k,x) ≈ exp(-x / 2)
-        @test k(v1,v2) ≈ exp(-norm(v1-v2)^2 / 2)
-        @test kappa(SqExponentialKernel(),x) == kappa(k,x)
-        @test binary_op(SqExponentialKernel()) == SqEuclidean()
-=======
         @test kappa(k, x) ≈ exp(-x / 2)
         @test k(v1, v2) ≈ exp(-norm(v1 - v2)^2 / 2)
         @test kappa(SqExponentialKernel(), x) == kappa(k, x)
-        @test metric(SqExponentialKernel()) == SqEuclidean()
->>>>>>> 789f84af
+        @test binary_op(SqExponentialKernel()) == SqEuclidean()
         @test RBFKernel == SqExponentialKernel
         @test GaussianKernel == SqExponentialKernel
         @test SEKernel == SqExponentialKernel
@@ -28,17 +21,10 @@
     end
     @testset "ExponentialKernel" begin
         k = ExponentialKernel()
-<<<<<<< HEAD
-        @test kappa(k,x) ≈ exp(-x)
-        @test k(v1,v2) ≈ exp(-norm(v1-v2))
-        @test kappa(ExponentialKernel(),x) == kappa(k,x)
-        @test binary_op(ExponentialKernel()) == Euclidean()
-=======
         @test kappa(k, x) ≈ exp(-x)
         @test k(v1, v2) ≈ exp(-norm(v1 - v2))
         @test kappa(ExponentialKernel(), x) == kappa(k, x)
-        @test metric(ExponentialKernel()) == Euclidean()
->>>>>>> 789f84af
+        @test binary_op(ExponentialKernel()) == Euclidean()
         @test repr(k) == "Exponential Kernel"
         @test LaplacianKernel == ExponentialKernel
         @test KernelFunctions.iskroncompatible(k) == true
@@ -52,15 +38,9 @@
         k = GammaExponentialKernel(; γ=γ)
         @test k(v1, v2) ≈ exp(-norm(v1 - v2)^γ)
         @test kappa(GammaExponentialKernel(), x) == kappa(k, x)
-<<<<<<< HEAD
-        @test GammaExponentialKernel(gamma=γ).γ == [γ]
+        @test GammaExponentialKernel(; gamma=γ).γ == [γ]
         @test binary_op(GammaExponentialKernel()) == Euclidean()
-        @test binary_op(GammaExponentialKernel(γ=2.0)) == Euclidean()
-=======
-        @test GammaExponentialKernel(; gamma=γ).γ == [γ]
-        @test metric(GammaExponentialKernel()) == Euclidean()
-        @test metric(GammaExponentialKernel(; γ=2.0)) == Euclidean()
->>>>>>> 789f84af
+        @test binary_op(GammaExponentialKernel(; γ=2.0)) == Euclidean()
         @test repr(k) == "Gamma Exponential Kernel (γ = $(γ))"
         @test KernelFunctions.iskroncompatible(k) == true
 
