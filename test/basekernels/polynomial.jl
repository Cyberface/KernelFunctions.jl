--- conflicted
+++ resolved
@@ -6,19 +6,11 @@
     c = rand(rng)
     @testset "LinearKernel" begin
         k = LinearKernel()
-<<<<<<< HEAD
-        @test kappa(k,x) ≈ x
-        @test k(v1,v2) ≈ dot(v1,v2)
-        @test kappa(LinearKernel(),x) == kappa(k,x)
-        @test binary_op(LinearKernel()) == KernelFunctions.DotProduct()
-        @test binary_op(LinearKernel(c=2.0)) == KernelFunctions.DotProduct()
-=======
         @test kappa(k, x) ≈ x
         @test k(v1, v2) ≈ dot(v1, v2)
         @test kappa(LinearKernel(), x) == kappa(k, x)
-        @test metric(LinearKernel()) == KernelFunctions.DotProduct()
-        @test metric(LinearKernel(; c=c)) == KernelFunctions.DotProduct()
->>>>>>> 789f84af
+        @test binary_op(LinearKernel()) == KernelFunctions.DotProduct()
+        @test binary_op(LinearKernel(; c=c)) == KernelFunctions.DotProduct()
         @test repr(k) == "Linear Kernel (c = 0.0)"
 
         # Errors.
@@ -37,16 +29,10 @@
         @test repr(k) == "Polynomial Kernel (c = 0.0, degree = 2)"
 
         # Coherence tests.
-<<<<<<< HEAD
         @test kappa(PolynomialKernel(d=1.0,c=c),x) ≈ kappa(LinearKernel(c=c),x)
-        @test binary_op(PolynomialKernel()) == KernelFunctions.DotProduct()
+        @test metric(PolynomialKernel()) == KernelFunctions.DotProduct()
         @test binary_op(PolynomialKernel(d=3.0)) == KernelFunctions.DotProduct()
         @test binary_op(PolynomialKernel(d=3.0,c=2.0)) == KernelFunctions.DotProduct()
-=======
-        @test kappa(PolynomialKernel(; degree=1, c=c), x) ≈ kappa(LinearKernel(; c=c), x)
-        @test metric(PolynomialKernel()) == KernelFunctions.DotProduct()
-        @test metric(PolynomialKernel(; degree=3)) == KernelFunctions.DotProduct()
-        @test metric(PolynomialKernel(; degree=3, c=c)) == KernelFunctions.DotProduct()
 
         # Deprecations.
         k = @test_deprecated PolynomialKernel(; d=1)
@@ -57,7 +43,6 @@
         @test_throws ArgumentError PolynomialKernel(; degree=0)
         @test_throws ArgumentError PolynomialKernel(; c=-0.5)
         @test_throws ErrorException PolynomialKernel(; d=2.5)
->>>>>>> 789f84af
 
         # Standardised tests.
         TestUtils.test_interface(k, Float64)
