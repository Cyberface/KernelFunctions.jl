@testset "constant" begin
    @testset "ZeroKernel" begin
        k = ZeroKernel()
        @test eltype(k) == Any
        @test kappa(k, 2.0) == 0.0
        @test binary_op(ZeroKernel()) == KernelFunctions.Delta()
        @test repr(k) == "Zero Kernel"

        # Standardised tests.
        TestUtils.test_interface(k, Float64)
        test_ADs(ZeroKernel)
    end
    @testset "WhiteKernel" begin
        k = WhiteKernel()
        @test eltype(k) == Any
        @test kappa(k, 1.0) == 1.0
        @test kappa(k, 0.0) == 0.0
        @test EyeKernel == WhiteKernel
        @test binary_op(WhiteKernel()) == KernelFunctions.Delta()
        @test repr(k) == "White Kernel"

        # Standardised tests.
        TestUtils.test_interface(k, Float64)
        test_ADs(WhiteKernel)
    end
    @testset "ConstantKernel" begin
        c = 2.0
        k = ConstantKernel(; c=c)
        @test eltype(k) == Any
        @test kappa(k, 1.0) == c
        @test kappa(k, 0.5) == c
<<<<<<< HEAD
        @test binary_op(ConstantKernel()) == KernelFunctions.Delta()
        @test binary_op(ConstantKernel(c=2.0)) == KernelFunctions.Delta()
=======
        @test metric(ConstantKernel()) == KernelFunctions.Delta()
        @test metric(ConstantKernel(; c=2.0)) == KernelFunctions.Delta()
>>>>>>> 789f84af
        @test repr(k) == "Constant Kernel (c = $(c))"
        test_params(k, ([c],))

        # Standardised tests.
        TestUtils.test_interface(k, Float64)
        test_ADs(c -> ConstantKernel(; c=first(c)), [c])
    end
end<|MERGE_RESOLUTION|>--- conflicted
+++ resolved
@@ -29,13 +29,8 @@
         @test eltype(k) == Any
         @test kappa(k, 1.0) == c
         @test kappa(k, 0.5) == c
-<<<<<<< HEAD
         @test binary_op(ConstantKernel()) == KernelFunctions.Delta()
-        @test binary_op(ConstantKernel(c=2.0)) == KernelFunctions.Delta()
-=======
-        @test metric(ConstantKernel()) == KernelFunctions.Delta()
-        @test metric(ConstantKernel(; c=2.0)) == KernelFunctions.Delta()
->>>>>>> 789f84af
+        @test binary_op(ConstantKernel(; c=2.0)) == KernelFunctions.Delta()
         @test repr(k) == "Constant Kernel (c = $(c))"
         test_params(k, ([c],))
 
