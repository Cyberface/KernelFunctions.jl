--- conflicted
+++ resolved
@@ -17,13 +17,8 @@
             )
         end
 
-<<<<<<< HEAD
         @test binary_op(RationalQuadraticKernel()) == SqEuclidean()
-        @test binary_op(RationalQuadraticKernel(α=2.0)) == SqEuclidean()
-=======
-        @test metric(RationalQuadraticKernel()) == SqEuclidean()
-        @test metric(RationalQuadraticKernel(; α=2.0)) == SqEuclidean()
->>>>>>> 789f84af
+        @test binary_op(RationalQuadraticKernel(; α=2.0)) == SqEuclidean()
         @test repr(k) == "Rational Quadratic Kernel (α = $(α))"
 
         # Standardised tests.
@@ -83,15 +78,9 @@
             )
         end
 
-<<<<<<< HEAD
-        @test binary_op(GammaRationalQuadraticKernel()) == SqEuclidean()
-        @test binary_op(GammaRationalQuadraticKernel(γ=2.0)) == SqEuclidean()
-        @test binary_op(GammaRationalQuadraticKernel(γ=2.0, α=3.0)) == SqEuclidean()
-=======
-        @test metric(GammaRationalQuadraticKernel()) == Euclidean()
-        @test metric(GammaRationalQuadraticKernel(; γ=2.0)) == Euclidean()
-        @test metric(GammaRationalQuadraticKernel(; γ=2.0, α=3.0)) == Euclidean()
->>>>>>> 789f84af
+        @test binary_op(GammaRationalQuadraticKernel()) == Euclidean()
+        @test binary_op(GammaRationalQuadraticKernel(; γ=2.0)) == Euclidean()
+        @test binary_op(GammaRationalQuadraticKernel(; γ=2.0, α=3.0)) == Euclidean()
 
         # Standardised tests.
         TestUtils.test_interface(k, Float64)
