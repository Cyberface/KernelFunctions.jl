@testset "exponentiated" begin
    rng = MersenneTwister(123456)
    x = rand(rng) * 2
    v1 = rand(rng, 3)
    v2 = rand(rng, 3)

    k = ExponentiatedKernel()
<<<<<<< HEAD
    @test kappa(k,x) ≈ exp(x)
    @test kappa(k,-x) ≈ exp(-x)
    @test k(v1,v2) ≈ exp(dot(v1,v2))
    @test binary_op(ExponentiatedKernel()) == KernelFunctions.DotProduct()
=======
    @test kappa(k, x) ≈ exp(x)
    @test kappa(k, -x) ≈ exp(-x)
    @test k(v1, v2) ≈ exp(dot(v1, v2))
    @test metric(ExponentiatedKernel()) == KernelFunctions.DotProduct()
>>>>>>> 789f84af
    @test repr(k) == "Exponentiated Kernel"

    # Standardised tests. This kernel appears to be fairly numerically unstable.
    TestUtils.test_interface(k; atol=1e-3)
    test_ADs(ExponentiatedKernel)
end<|MERGE_RESOLUTION|>--- conflicted
+++ resolved
@@ -5,17 +5,10 @@
     v2 = rand(rng, 3)
 
     k = ExponentiatedKernel()
-<<<<<<< HEAD
-    @test kappa(k,x) ≈ exp(x)
-    @test kappa(k,-x) ≈ exp(-x)
-    @test k(v1,v2) ≈ exp(dot(v1,v2))
-    @test binary_op(ExponentiatedKernel()) == KernelFunctions.DotProduct()
-=======
     @test kappa(k, x) ≈ exp(x)
     @test kappa(k, -x) ≈ exp(-x)
     @test k(v1, v2) ≈ exp(dot(v1, v2))
-    @test metric(ExponentiatedKernel()) == KernelFunctions.DotProduct()
->>>>>>> 789f84af
+    @test binary_op(ExponentiatedKernel()) == KernelFunctions.DotProduct()
     @test repr(k) == "Exponentiated Kernel"
 
     # Standardised tests. This kernel appears to be fairly numerically unstable.
