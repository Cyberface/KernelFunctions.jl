@testset "scaletransform" begin
    rng = MersenneTwister(123456)
    s = rand(rng) + 1e-3
    t = ScaleTransform(s)

    x = randn(rng, 7)
    XV = [randn(rng, 6) for _ in 1:4]
    XC = ColVecs(randn(rng, 10, 5))
    XR = RowVecs(randn(rng, 6, 11))

    @testset "$(typeof(x))" for x in [x, XV, XC, XR]
        x′ = map(t, x)
        @test all([t(x[n]) ≈ s .* x[n] for n in eachindex(x)])
        @test all([t(x[n]) ≈ x′[n] for n in eachindex(x)])
    end

    s2 = 2.0
    KernelFunctions.set!(t, s2)
    @test t.s == [s2]
    @test isequal(ScaleTransform(s), ScaleTransform(s))
    @test repr(t) == "Scale Transform (s = $(s2))"
<<<<<<< HEAD
    test_ADs(x -> transform(SEKernel(), exp(x[1])), randn(rng, 1))

    @testset "median heuristic" begin
        for x in (x, XV, XC, XR), dist in (Euclidean(), Cityblock())
            t = median_heuristic_transform(dist, x)
            @test t isa ScaleTransform
            @test first(t.s) ≈ inv(median(dist(a, b) for a in x, b in x))

            y = map(t, x)
            @test median(dist(a, b) for a in y, b in y) ≈ 1
        end
    end
=======
    test_ADs(x -> SEKernel() ∘ ScaleTransform(exp(x[1])), randn(rng, 1))
>>>>>>> a439a4ba
end<|MERGE_RESOLUTION|>--- conflicted
+++ resolved
@@ -19,8 +19,7 @@
     @test t.s == [s2]
     @test isequal(ScaleTransform(s), ScaleTransform(s))
     @test repr(t) == "Scale Transform (s = $(s2))"
-<<<<<<< HEAD
-    test_ADs(x -> transform(SEKernel(), exp(x[1])), randn(rng, 1))
+    test_ADs(x -> SEKernel() ∘ ScaleTransform(exp(x[1])), randn(rng, 1))
 
     @testset "median heuristic" begin
         for x in (x, XV, XC, XR), dist in (Euclidean(), Cityblock())
@@ -32,7 +31,4 @@
             @test median(dist(a, b) for a in y, b in y) ≈ 1
         end
     end
-=======
-    test_ADs(x -> SEKernel() ∘ ScaleTransform(exp(x[1])), randn(rng, 1))
->>>>>>> a439a4ba
 end